![VAME](https://github.com/LINCellularNeuroscience/VAME/blob/master/Images/VAME_Logo-1.png)
![workflow](https://github.com/LINCellularNeuroscience/VAME/blob/master/Images/workflow.png)

# Release notes for this fork of VAME:
<<<<<<< HEAD
<<<<<<< HEAD

* 02-05-21 - Fixed the manual learning rate descent (see 12-8-20 update). To turn this feature on, set 'scheduler' in config.yaml to 0. Also added 'suffix' optional parameter to evaluate_model, allowing you to add a suffix to the future_reconstruction plots so as not to overwrite previously created plots, if they exist.
* 12-10-20 - Added TimeSeriesKMeans cluster method. Also added a plot_transitions function to segment_behavior.py, to create .svg file with transition matrix plot. This adds the dependencies 'tslearn' and 'seaborn', both of which can be installed from conda-forge.
* 12-10-20 - Added plot_transitions function to segment_behavior.py, to create .svg file with transition matrix plot.
=======
* 02-05-21 - Fixed the manual learning rate descent (see 12-8-20 update). To turn this feature on, set 'scheduler' in config.yaml to 0. Also added 'suffix' optional parameter to evaluate_model, allowing you to add a suffix to the future_reconstruction plots so as not to overwrite previously created plots, if they exist.
* 12-10-20 - Added TimeSeriesKMeans cluster method. Also added a plot_transitions function to segment_behavior.py, to create .svg file with transition matrix plot. This adds the dependencies 'tslearn' and 'seaborn', both of which can be installed from conda-forge.
>>>>>>> d955e975
* 12-8-20 - Added 'step_size' and 'gamma' parameters to config file. The 'step_size' parameter determines how many training epochs occur between each decrease in learning rate. The gamma parameter is the multiplicative reduction in learning rate after every step_size iterations. Step_size defaults to 100, and gamma defaults to 0.2. In the main VAME repository these are the values used in the model.
* 11-30-20 - Minor updates include changing legend location in evaluation result figures. Also sets the nan_policy for t-test in extractResults function to 'omit', so nan clusters will be ignored rather than the t-test result being nan. In a future update empty clusters will likely be set to 0.
* 11-24-20 - Added vame/custom/alignVideos.py to produce egocentric alignment CSV files in accordance with update to main VAME repository.
* 11-2-20 - Added vame/custom/helperFunctions.py - These functions help with pre-processing of DLC data, e.g. dropping bodyparts if you don't want to include all in model. Also includes functions for extracting and concatenating results, performing statistics on motif usage between groups, and writing human-readable result CSV files.

# VAME in a Nutshell
VAME is a framework to cluster behavioral signals obtained from pose-estimation tools. It is a [PyTorch](https://pytorch.org/) based deep learning framework which leverages the power of recurrent neural networks (RNN) to model sequential data. In order to learn the underlying complex data distribution we use the RNN in a variational autoencoder setting to extract the latent state of the animal in every step of the input time series.

![behavior](https://github.com/LINCellularNeuroscience/VAME/blob/master/Images/behavior_structure_crop.gif)

The workflow of VAME consists of 5 steps and we explain them in detail [here](https://github.com/LINCellularNeuroscience/VAME/wiki/1.-VAME-Workflow).

## Installation
To get started we recommend using [Anaconda](https://www.anaconda.com/distribution/) with Python 3.6 or higher. 
Here, you can create a [virtual enviroment](https://docs.conda.io/projects/conda/en/latest/user-guide/tasks/manage-environments.html) to store all the dependencies necessary for VAME. (you can also use the VAME.yaml file supplied here, byt simply openning the terminal, running `git clone https://github.com/LINCellularNeuroscience/VAME.git`, then type `cd VAME` then run: `conda env create -f VAME.yaml`).

* Go to the locally cloned VAME directory and run `python setup.py install` in order to install VAME in your active conda environment.
* Install the current stable Pytorch release using the OS-dependent instructions from the [Pytorch website](https://pytorch.org/get-started/locally/). Currently, VAME is tested on PyTorch 1.5. (Note, if you use the conda file we supply, PyTorch is already installed and you don't need to do this step.)

## Getting Started
First, you should make sure that you have a GPU powerful enough to train deep learning networks. In our paper, we were using a single Nvidia GTX 1080 Ti to train our network. A hardware guide can be found [here](https://timdettmers.com/2018/12/16/deep-learning-hardware-guide/). Once you have your hardware ready, try VAME following the [workflow guide](https://github.com/LINCellularNeuroscience/VAME/wiki/1.-VAME-Workflow).

If you want to follow an example first you can download [video-1](https://drive.google.com/file/d/1w6OW9cN_-S30B7rOANvSaR9c3O5KeF0c/view?usp=sharing) here and find the .csv file in our [example](https://github.com/LINCellularNeuroscience/VAME/tree/master/examples) folder. 

## News
* March 2021: We are happy to release VAME 1.0 with a bunch of improvements and new features! These include the community analysis script, a model allowing generation of unseen datapoints, new visualization functions, as well as the much requested function to generate GIF sequences containing UMAP embeddings and trajectories together with the video of the behaving animal. Big thanks also to [@MMathisLab](https://github.com/MMathisLab) for contributing to the OS compatibility and usability of our code.
* November 2020: We uploaded an egocentric alignment [script](https://github.com/LINCellularNeuroscience/VAME/blob/master/examples/align_demo.py) to allow more researcher to use VAME
* October 2020: We updated our manuscript on [Biorxiv](https://www.biorxiv.org/content/10.1101/2020.05.14.095430v2)
* May 2020: Our preprint "Identifying Behavioral Structure from Deep Variational Embeddings of Animal Motion" is out! [Read it on Biorxiv!](https://www.biorxiv.org/content/10.1101/2020.05.14.095430v1)

### Authors and Code Contributors
VAME was developed by Kevin Luxem and Pavol Bauer.

The development of VAME is heavily inspired by [DeepLabCut](https://github.com/DeepLabCut/DeepLabCut/).
As such, the VAME project management codebase has been adapted from the DeepLabCut codebase.
The DeepLabCut 2.0 toolbox is © A. & M.W. Mathis Labs [deeplabcut.org](http:\\deeplabcut.org), released under LGPL v3.0.
The implementation of the VRAE model is partially adapted from the [Timeseries clustering](https://github.com/tejaslodaya/timeseries-clustering-vae) repository developed by [Tejas Lodaya](https://tejaslodaya.com).

### References
VAME preprint: [Identifying Behavioral Structure from Deep Variational Embeddings of Animal Motion](https://www.biorxiv.org/content/10.1101/2020.05.14.095430v2) <br/>
Kingma & Welling: [Auto-Encoding Variational Bayes](https://arxiv.org/abs/1312.6114) <br/>
Pereira & Silveira: [Learning Representations from Healthcare Time Series Data for Unsupervised Anomaly Detection](https://www.joao-pereira.pt/publications/accepted_version_BigComp19.pdf)

### License: GPLv3
See the [LICENSE file](../master/LICENSE) for the full statement.<|MERGE_RESOLUTION|>--- conflicted
+++ resolved
@@ -2,16 +2,12 @@
 ![workflow](https://github.com/LINCellularNeuroscience/VAME/blob/master/Images/workflow.png)
 
 # Release notes for this fork of VAME:
-<<<<<<< HEAD
-<<<<<<< HEAD
+
 
 * 02-05-21 - Fixed the manual learning rate descent (see 12-8-20 update). To turn this feature on, set 'scheduler' in config.yaml to 0. Also added 'suffix' optional parameter to evaluate_model, allowing you to add a suffix to the future_reconstruction plots so as not to overwrite previously created plots, if they exist.
 * 12-10-20 - Added TimeSeriesKMeans cluster method. Also added a plot_transitions function to segment_behavior.py, to create .svg file with transition matrix plot. This adds the dependencies 'tslearn' and 'seaborn', both of which can be installed from conda-forge.
-* 12-10-20 - Added plot_transitions function to segment_behavior.py, to create .svg file with transition matrix plot.
-=======
 * 02-05-21 - Fixed the manual learning rate descent (see 12-8-20 update). To turn this feature on, set 'scheduler' in config.yaml to 0. Also added 'suffix' optional parameter to evaluate_model, allowing you to add a suffix to the future_reconstruction plots so as not to overwrite previously created plots, if they exist.
 * 12-10-20 - Added TimeSeriesKMeans cluster method. Also added a plot_transitions function to segment_behavior.py, to create .svg file with transition matrix plot. This adds the dependencies 'tslearn' and 'seaborn', both of which can be installed from conda-forge.
->>>>>>> d955e975
 * 12-8-20 - Added 'step_size' and 'gamma' parameters to config file. The 'step_size' parameter determines how many training epochs occur between each decrease in learning rate. The gamma parameter is the multiplicative reduction in learning rate after every step_size iterations. Step_size defaults to 100, and gamma defaults to 0.2. In the main VAME repository these are the values used in the model.
 * 11-30-20 - Minor updates include changing legend location in evaluation result figures. Also sets the nan_policy for t-test in extractResults function to 'omit', so nan clusters will be ignored rather than the t-test result being nan. In a future update empty clusters will likely be set to 0.
 * 11-24-20 - Added vame/custom/alignVideos.py to produce egocentric alignment CSV files in accordance with update to main VAME repository.
