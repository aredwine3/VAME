"""
Variational Animal Motion Embedding 0.1 Toolbox
© K. Luxem & J. Kürsch & P. Bauer, Department of Cellular Neuroscience
Leibniz Institute for Neurobiology, Magdeburg, Germany

https://github.com/LINCellularNeuroscience/VAME
Licensed under GNU General Public License v3.0
"""

import os
import cv2 as cv
import numpy as np
import pandas as pd
import tqdm    

from pathlib import Path
from vame.util.auxiliary import read_config  

#Returns cropped image using rect tuple
def crop_and_flip(rect, src, points, ref_index):
    #Read out rect structures and convert
    center, size, theta = rect
    center, size = tuple(map(int, center)), tuple(map(int, size))
    #Get rotation matrix 
    M = cv.getRotationMatrix2D(center, theta, 1)
       
    #shift DLC points
    x_diff = center[0] - size[0]//2
    y_diff = center[1] - size[1]//2
    
    dlc_points_shifted = []
    
    for i in points:
        point=cv.transform(np.array([[[i[0], i[1]]]]),M)[0][0]

        point[0] -= x_diff
        point[1] -= y_diff
        
        dlc_points_shifted.append(point)
        
    # Perform rotation on src image
    dst = cv.warpAffine(src.astype('float32'), M, src.shape[:2])
    out = cv.getRectSubPix(dst, size, center)
    
    #check if flipped correctly, otherwise flip again
    if dlc_points_shifted[ref_index[1]][0] >= dlc_points_shifted[ref_index[0]][0]:
        rect = ((size[0]//2,size[0]//2),size,180)
        center, size, theta = rect
        center, size = tuple(map(int, center)), tuple(map(int, size))
        #Get rotation matrix 
        M = cv.getRotationMatrix2D(center, theta, 1)
        
        
        #shift DLC points
        x_diff = center[0] - size[0]//2
        y_diff = center[1] - size[1]//2
        
        points = dlc_points_shifted
        dlc_points_shifted = []
        
        for i in points:
            point=cv.transform(np.array([[[i[0], i[1]]]]),M)[0][0]
    
            point[0] -= x_diff
            point[1] -= y_diff
            
            dlc_points_shifted.append(point)
    
        # Perform rotation on src image
        dst = cv.warpAffine(out.astype('float32'), M, out.shape[:2])
        out = cv.getRectSubPix(dst, size, center)
        
    return out, dlc_points_shifted


#Helper function to return indexes of nans        
def nan_helper(y):
    return np.isnan(y), lambda z: z.nonzero()[0] 


#Interpolates all nan values of given array
def interpol(arr):
        
    y = np.transpose(arr)
     
    nans, x = nan_helper(y[0])
    y[0][nans]= np.interp(x(nans), x(~nans), y[0][~nans])   
    nans, x = nan_helper(y[1])
    y[1][nans]= np.interp(x(nans), x(~nans), y[1][~nans])
    
    arr = np.transpose(y)
    
    return arr

def background(path_to_file,filename,video_format='.mp4',num_frames=1000):
    """
    Compute background image from fixed camera.
    
    Parameters
    ----------
    path_to_file : string
        Project path from config.yaml.
    filename : string
        Name of video file to process (without extension).
    video_format : string, optional (default '.mp4')
        Format of video.
    num_frames : int, optional (default 1000)
        Number of frames to use for computing background.
        
    Returns
    -------
    Array of background values for video.
    """
    import scipy.ndimage
    capture = cv.VideoCapture(os.path.join(path_to_file,'videos',filename+video_format))
    
    if not capture.isOpened():
        raise Exception("Unable to open video file: {0}".format(os.path.join(path_to_file,'videos',filename+video_format)))
        
    frame_count = int(capture.get(cv.CAP_PROP_FRAME_COUNT))
    ret, frame = capture.read()
    
    height, width, _ = frame.shape    
    frames = np.zeros((height,width,num_frames))

    for i in tqdm.tqdm(range(num_frames), disable=not True, desc='Compute background image for video %s' %filename):
        rand = np.random.choice(frame_count, replace=False)
        capture.set(1,rand)
        ret, frame = capture.read()
        gray = cv.cvtColor(frame, cv.COLOR_BGR2GRAY)
        frames[...,i] = gray
    
    print('Finishing up!')
    medFrame = np.median(frames,2)
    background = scipy.ndimage.median_filter(medFrame, (5,5))
    
    # np.save(path_to_file+'videos/'+'background/'+filename+'-background.npy',background)
    
    capture.release()
    return background


def align_mouse(path_to_file,filename,video_format,crop_size, pose_list, 
                pose_ref_index, confidence, pose_flip_ref,bg,frame_count,use_video=True):  
    """
    Parameters
    ----------
    path_to_file : string
        Project path from config.yaml.
    filename : string
        Name of video to be processed (without extension)
    video_format : string
        Extension of filename.
    crop_size : tuple of ints
        Size of aligned data to return. Should be larger than the maximum single-frame motion.
    pose_list : list
        List of x,y coordinates & likelihoods for each body part in DLC format.
    pose_ref_index : list
        Reference bodyparts to perform egocentric alignment to.
    confidence : float
        Likelihood cutoff below which x,y values will be interpolated.
    pose_flip_ref : list
        indices of 2 lists in dlc_list to flip mouse if flip was false #TODO Clarify with creators.
    frame_count : int
        Number of frames in video
    use_video : bool, optional (default True)
        Whether to use the video for alignment or only pose data.


    Returns
    -------
    images : list
        if use_video=True, list of cropped and aligned images
    points : list
        List of egocentrically aligned poses.
    time_series : list
        List of frame indices for points and images.

    """
    
    images = []
    points = []
    
    for i in pose_list:
        for j in i:
            if j[2] <= confidence:
                j[0],j[1] = np.nan, np.nan      
                

    for i in pose_list:
        i = interpol(i)
    
    if use_video:
        capture = cv.VideoCapture(os.path.join(path_to_file,'videos',filename+video_format))

        if not capture.isOpened():
            raise Exception("Unable to open video file: {0}".format(os.path.join(path_to_file,'videos',filename+video_format)))
          
    for idx in tqdm.tqdm(range(frame_count), disable=not True, desc='Align frames'):
        
        if use_video:
            #Read frame
            try:
                ret, frame = capture.read()
                frame = cv.cvtColor(frame, cv.COLOR_BGR2GRAY)
                frame = frame - bg
                frame[frame <= 0] = 0
            except:
                print("Couldn't find a frame in capture.read(). #Frame: %d" %idx)
                continue
        else:
            frame=np.zeros((1,1))
            
        #Read coordinates and add border
        pose_list_bordered = []
                
        for i in pose_list:
            pose_list_bordered.append((int(i[idx][0]+crop_size[0]),int(i[idx][1]+crop_size[1])))
        
        img = cv.copyMakeBorder(frame, crop_size[1], crop_size[1], crop_size[0], crop_size[0], cv.BORDER_CONSTANT, 0)
        
        punkte = []
        for i in pose_ref_index:
            coord = []
            coord.append(pose_list_bordered[i][0])
            coord.append(pose_list_bordered[i][1])
            punkte.append(coord)
        punkte = [punkte]
        punkte = np.asarray(punkte)
        
        #calculate minimal rectangle around snout and tail
        rect = cv.minAreaRect(punkte)
    
        #change size in rect tuple structure to be equal to crop_size
        lst = list(rect)
        lst[1] = crop_size
        rect = tuple(lst)
        
        center, size, theta = rect
        
        #crop image
        out, shifted_points = crop_and_flip(rect, img,pose_list_bordered,pose_flip_ref)
        
        if use_video: #for memory optimization, just save images when video is used.
            images.append(out)
        points.append(shifted_points)
        
    if use_video:
        capture.release()
    
    time_series = np.zeros((len(pose_list)*2,frame_count))
    for i in range(frame_count):
        idx = 0
        for j in range(len(pose_list)):
            time_series[idx:idx+2,i] = points[i][j]
            idx += 2
        
    return images, points, time_series


#play aligned video
def play_aligned_video(a, n, frame_count, path_to_file, save=False, filename=None, crop_size=None):
    """
    Parameters
    ----------
    a : array
        Array or list of frames
    n : list-like
        Body parts for egocentric alignment
    frame_count : int
        Number of frames.
    path_to_file : string
        Project path from config.yaml.
    save : bool, optional (default False)
        Whether to save egocentrically aligned video.
    filename : string, optional (default None)
        Name of video to save if save=True.
    crop_size : tuple, optional
        Size of aligned video. Should be larger than the maximum single-frame motion.

    Returns
    -------
    None.

    """
    colors = [(255,0,0),(0,255,0),(0,0,255),(255,255,0),(255,0,255),(0,255,255),(0,0,0),(255,255,255)]
    if not os.path.exists(os.path.join(path_to_file, 'egocentricVideos/')):
        os.mkdir(os.path.join(path_to_file, 'egocentricVideos/'))
    if save:
        fourcc = cv.VideoWriter_fourcc(*'mp4v')
        writer = cv.VideoWriter(
            os.path.join(os.path.join(path_to_file, 'egocentricVideos/' + filename + '.mp4')), 
            fourcc, 
            30.0, 
            crop_size,
            isColor=True
        )
    for i in range(frame_count):
        # Capture frame-by-frame
        ret, frame = True,a[i]
        if ret == True:
            
          # Display the resulting frame
          frame = cv.cvtColor(frame.astype('uint8')*255, cv.COLOR_GRAY2BGR)
          im_color = cv.applyColorMap(frame, cv.COLORMAP_JET)
          
          for c,j in enumerate(n[i]):
              cv.circle(im_color,(j[0], j[1]), 5, colors[c], -1)
              
          if not save:
              cv.imshow('Frame',im_color)
              if cv.waitKey(25) & 0xFF == ord('q'): # Press Q on keyboard to  exit
                  break
          elif save:
              writer.write(im_color)    
        
        # Break the loop
        else: 
            break
    if save:
        writer.release()
    cv.destroyAllWindows()


def alignment(config, filename, pose_ref_index, video_format, crop_size, use_video=False, check_video=False, save=False, blank_background=True):
    """
    Parameters
    ----------
    config : string
        Path to config file
    filename : string
        Name of video to be processed (without extension)
    pose_ref_index : list
        List of 2 body parts to egocentrically align to.
    video_format : string
        Extension of filename.
    crop_size : tuple
        Size to crop aligned data to. Should be larger than maximum single-frmae movement.
    use_video : Tbool, optional (default False)
        Whether to use the video or only DLC poses.
    check_video : bool, optional (Default False)
        Whether to display the video. Press Q to exit while displaying.
    save : bool, optional, (default False)
        Whether to save the video instead of displaying.

    Returns
    -------
    time_series : list
        Frame indices
    frames : list of arrays
        Aligned poses or video frames.
    """
    config_file = Path(config).resolve()
    cfg = read_config(config_file)
    path_to_file = cfg['project_path']
    confidence = cfg['pose_confidence']
    #read out data
    data = pd.read_csv(os.path.join(path_to_file,'videos','pose_estimation',filename+'.csv'), skiprows = 0, header=[1,2], index_col=0)
    data_mat = pd.DataFrame.to_numpy(data)
    
    # get the coordinates for alignment from data table
    pose_list = []
    
    for i in range(int(data_mat.shape[1]/3)):
        pose_list.append(data_mat[:,i*3:(i+1)*3])  
        
    #list of reference coordinate indices for alignment
    #0: snout, 1: forehand_left, 2: forehand_right, 
    #3: hindleft, 4: hindright, 5: tail    
    
    pose_ref_index = pose_ref_index
    
    #list of 2 reference coordinate indices for avoiding flipping
    pose_flip_ref = pose_ref_index
        
    if use_video:
        if not blank_background:
        #compute background
<<<<<<< HEAD
            bg = background(path_to_file,filename)
        elif blank_background:
            bg=0
=======
        bg = background(path_to_file,filename,video_format)
>>>>>>> aa179439
        capture = cv.VideoCapture(os.path.join(path_to_file,'videos',filename+video_format))
        if not capture.isOpened():
            raise Exception("Unable to open video file: {0}".format(os.path.join(path_to_file,'videos',filename+video_format)))          
        frame_count = int(capture.get(cv.CAP_PROP_FRAME_COUNT))
        capture.release()
    else:
        bg = 0
        frame_count = len(data) # Change this to an abitrary number if you first want to test the code
    
    
    frames, n, time_series = align_mouse(path_to_file, filename, video_format, crop_size, pose_list, pose_ref_index,
                                         confidence, pose_flip_ref, bg, frame_count, use_video=use_video)
    
    if check_video and not save:
        play_aligned_video(frames, n, frame_count, path_to_file)
    elif check_video and save:
        play_aligned_video(frames, n, frame_count, path_to_file, save=True, filename=filename, crop_size=crop_size)

    return time_series, frames


def egocentric_alignment(config, pose_ref_index=[0,5], crop_size=(300,300), use_video=False, video_format='.mp4', check_video=False, save=False, blank_background=True):
    """ Happy aligning """
    #config parameters
    if save and not use_video:
        raise ValueError("If save=True use_video must also be True.")
    config_file = Path(config).resolve()
    cfg = read_config(config_file)
    
    path_to_file = cfg['project_path']
    filename = cfg['video_sets']
    confidence=cfg['pose_confidence']
    video_format=video_format
    crop_size=crop_size
    
    if cfg['egocentric_data'] == True:
        raise ValueError("The config.yaml indicates that the data is not egocentric. Please check the parameter egocentric_data")
    
    # call function and save into your VAME data folder
    for file in filename:
        if not os.path.exists(os.path.join(path_to_file,'data',file,file+'-PE-seq.npy')):
            print("Aligning data %s, Pose confidence value: %.2f" %(file, confidence))
            egocentric_time_series, frames = alignment(config, file, pose_ref_index, video_format, crop_size, 
                                                       use_video=use_video, check_video=check_video, save=save, blank_background=blank_background)
            np.save(os.path.join(path_to_file,'data',file,file+'-PE-seq.npy'), egocentric_time_series)
        else:
            print("Aligned video data already exists. To realign this video delete the PE-seq.npy file from the data directory and run this function again")
    print("Your data is now egocentrically aligned and you can call vame.create_trainset()")
<|MERGE_RESOLUTION|>--- conflicted
+++ resolved
@@ -376,13 +376,10 @@
     if use_video:
         if not blank_background:
         #compute background
-<<<<<<< HEAD
-            bg = background(path_to_file,filename)
+            bg = background(path_to_file,filename,video_format)
         elif blank_background:
             bg=0
-=======
-        bg = background(path_to_file,filename,video_format)
->>>>>>> aa179439
+
         capture = cv.VideoCapture(os.path.join(path_to_file,'videos',filename+video_format))
         if not capture.isOpened():
             raise Exception("Unable to open video file: {0}".format(os.path.join(path_to_file,'videos',filename+video_format)))          
