#!/usr/bin/env python3
# -*- coding: utf-8 -*-
"""
Variational Animal Motion Embedding 1.0-alpha Toolbox
© K. Luxem & P. Bauer, Department of Cellular Neuroscience
Leibniz Institute for Neurobiology, Magdeburg, Germany

https://github.com/LINCellularNeuroscience/VAME
Licensed under GNU General Public License v3.0
"""

import os
from pathlib import Path
import numpy as np
import cv2 as cv
import tqdm
from vame.util.auxiliary import read_config
import glob


def consecutive(data, stepsize=1):
    data = data[:]
    return np.split(data, np.where(np.diff(data) != stepsize)[0]+1)


def get_cluster_vid(cfg, path_to_file, file, n_cluster, videoType, flag, fps=25, cluster_method='kmeans', rename=None):
    print("Videos get created for "+file+" ...")
    if cluster_method == 'kmeans':
        labels = np.load(glob.glob(path_to_file+'/'+str(n_cluster)+'_km_label_'+'*.npy')[0])
    elif cluster_method == 'GMM':
        labels = np.load(glob.glob(path_to_file+'/'+str(n_cluster)+'_gmm_label_'+'*.npy')[0])
   # labels = np.load(path_to_file+'/'+str(n_cluster)+'_km_label_'+file+'.npy')
    if rename:
        if file.split('_')[-1].startswith('Dec'):
            vidpath = glob.glob(cfg['project_path']+'videos/'+file.split('Dec')[0]+'2020-12*.mp4')[0]
            capture = cv.VideoCapture(vidpath)
        elif file.split('_')[-1].startswith('Jan'):
            vidpath = glob.glob(path_to_file+'/'+str(n_cluster)+file.split('Jan')[0]+'2021-01*.mp4')[0]
            capture = cv.VideoCapture(vidpath)
    elif not rename:
      capture = cv.VideoCapture(os.path.join(cfg['project_path'],"videos",file+videoType))  

    if capture.isOpened():
        width  = capture.get(cv.CAP_PROP_FRAME_WIDTH)
        height = capture.get(cv.CAP_PROP_FRAME_HEIGHT)
#        print('width, height:', width, height)

       # fps = 25#capture.get(cv.CAP_PROP_FPS)
    else:
        raise EnvironmentError("Could not open OpenCV capture device.")

    cluster_start = cfg['time_window'] / 2
    for cluster in range(n_cluster):
        print('Cluster: %d' %(cluster))
        cluster_lbl = np.where(labels == cluster)
        cluster_lbl = cluster_lbl[0]
        
        if flag == "motif":
            output = os.path.join(path_to_file,"cluster_videos",file+'-motif_%d.avi' %cluster)
        if flag == "community":
            output = os.path.join(path_to_file,"community_videos",file+'-community_%d.avi' %cluster)
            
        video = cv.VideoWriter(output, cv.VideoWriter_fourcc('M','J','P','G'), fps, (int(width), int(height)))

        if len(cluster_lbl) < cfg['length_of_motif_video']:
            vid_length = len(cluster_lbl)
        else:
            vid_length = cfg['length_of_motif_video']

        for num in tqdm.tqdm(range(vid_length)):
            idx = cluster_lbl[num]
            capture.set(1,idx+cluster_start)
            ret, frame = capture.read()
            video.write(frame)

        video.release()
    capture.release()


def motif_videos(config, model_name, videoType='.mp4', fps=25, cluster_method="kmeans", rename=None):
    config_file = Path(config).resolve()
    cfg = read_config(config_file)
    model_name = cfg['model_name']
    n_cluster = cfg['n_cluster']
    param = cfg['parameterization']
    flag = 'motif'
    
    files = []
    if cfg['all_data'] == 'No':
        all_flag = input("Do you want to write motif videos for your entire dataset? \n"
                     "If you only want to use a specific dataset type filename: \n"
                     "yes/no/filename ")
    else:
        all_flag = 'yes'

    if all_flag == 'yes' or all_flag == 'Yes':
        for file in cfg['video_sets']:
            files.append(file)

    elif all_flag == 'no' or all_flag == 'No':
        for file in cfg['video_sets']:
            use_file = input("Do you want to quantify " + file + "? yes/no: ")
            if use_file == 'yes':
                files.append(file)
            if use_file == 'no':
                continue
    else:
        files.append(all_flag)
<<<<<<< HEAD
        
    for cluster in range(n_cluster):
        print("Cluster size is: %d " %n_cluster)
        if rename:
            for file in files:
                suffix=file.split('_')[-1]
                file = file.replace(suffix, rename[suffix])

                path_to_file=os.path.join(cfg['project_path'], 'results/',file,model_name,cluster_method+'-'+str(n_cluster),'')
                if not os.path.exists(os.path.join(path_to_file,"cluster_videos",file+'-motif_%d.avi' %cluster)):
                    if not os.path.exists(path_to_file+'/cluster_videos/'):
                            os.mkdir(path_to_file+'/cluster_videos/')
=======

    print("Cluster size is: %d " %n_cluster)
    for file in files:
        path_to_file=os.path.join(cfg['project_path'],"results",file,model_name,param+'-'+str(n_cluster),"")
        if not os.path.exists(os.path.join(path_to_file,"cluster_videos")):
            os.mkdir(os.path.join(path_to_file,"cluster_videos"))

        get_cluster_vid(cfg, path_to_file, file, n_cluster, videoType, flag)
>>>>>>> aa179439
    
                    get_cluster_vid(cfg, path_to_file, file, n_cluster, videoType, flag, fps=fps, cluster_method=cluster_method, rename=rename)
                else:
                    print("Video for cluster %d already exists, skipping..." %cluster)
        elif not rename:
            for file in files:
                path_to_file=os.path.join(cfg['project_path'], 'results/',file,model_name,cluster_method+'-'+str(n_cluster),'')
                
                if not os.path.exists(os.path.join(path_to_file,"cluster_videos",file+'-motif_%d.avi' %cluster)):
                    if not os.path.exists(path_to_file+'/cluster_videos/'):
                            os.mkdir(path_to_file+'/cluster_videos/')
                        
                    get_cluster_vid(cfg, path_to_file, file, n_cluster, videoType, flag, fps=fps, cluster_method=cluster_method, rename=None)
                else:
                    print("Video for cluster %d already exists, skipping..." %cluster)

    print("All videos have been created!")
    
    
def community_videos(config, videoType='.mp4'):
    config_file = Path(config).resolve()
    cfg = read_config(config_file)
    model_name = cfg['model_name']
    n_cluster = cfg['n_cluster']
    flag = 'community'
    
    files = []
    if cfg['all_data'] == 'No':
        all_flag = input("Do you want to write motif videos for your entire dataset? \n"
                     "If you only want to use a specific dataset type filename: \n"
                     "yes/no/filename ")
    else:
        all_flag = 'yes'

    if all_flag == 'yes' or all_flag == 'Yes':
        for file in cfg['video_sets']:
            files.append(file)

    elif all_flag == 'no' or all_flag == 'No':
        for file in cfg['video_sets']:
            use_file = input("Do you want to quantify " + file + "? yes/no: ")
            if use_file == 'yes':
                files.append(file)
            if use_file == 'no':
                continue
    else:
        files.append(all_flag)

    print("Cluster size is: %d " %n_cluster)
    for file in files:
        path_to_file=os.path.join(cfg['project_path'],"results",file,model_name,'kmeans-'+str(n_cluster),"")
        if not os.path.exists(os.path.join(path_to_file,"community_videos")):
            os.mkdir(os.path.join(path_to_file,"community_videos"))

        get_cluster_vid(cfg, path_to_file, file, n_cluster, videoType, flag)
    
    print("All videos have been created!")<|MERGE_RESOLUTION|>--- conflicted
+++ resolved
@@ -106,10 +106,9 @@
                 continue
     else:
         files.append(all_flag)
-<<<<<<< HEAD
-        
-    for cluster in range(n_cluster):
-        print("Cluster size is: %d " %n_cluster)
+
+    print("Cluster size is: %d " %n_cluster)
+    for file in files:
         if rename:
             for file in files:
                 suffix=file.split('_')[-1]
@@ -119,31 +118,12 @@
                 if not os.path.exists(os.path.join(path_to_file,"cluster_videos",file+'-motif_%d.avi' %cluster)):
                     if not os.path.exists(path_to_file+'/cluster_videos/'):
                             os.mkdir(path_to_file+'/cluster_videos/')
-=======
-
-    print("Cluster size is: %d " %n_cluster)
-    for file in files:
-        path_to_file=os.path.join(cfg['project_path'],"results",file,model_name,param+'-'+str(n_cluster),"")
-        if not os.path.exists(os.path.join(path_to_file,"cluster_videos")):
-            os.mkdir(os.path.join(path_to_file,"cluster_videos"))
+	elif not rename:
+            path_to_file=os.path.join(cfg['project_path'],"results",file,model_name,param+'-'+str(n_cluster),"")
+            if not os.path.exists(os.path.join(path_to_file,"cluster_videos")):
+                os.mkdir(os.path.join(path_to_file,"cluster_videos"))
 
         get_cluster_vid(cfg, path_to_file, file, n_cluster, videoType, flag)
->>>>>>> aa179439
-    
-                    get_cluster_vid(cfg, path_to_file, file, n_cluster, videoType, flag, fps=fps, cluster_method=cluster_method, rename=rename)
-                else:
-                    print("Video for cluster %d already exists, skipping..." %cluster)
-        elif not rename:
-            for file in files:
-                path_to_file=os.path.join(cfg['project_path'], 'results/',file,model_name,cluster_method+'-'+str(n_cluster),'')
-                
-                if not os.path.exists(os.path.join(path_to_file,"cluster_videos",file+'-motif_%d.avi' %cluster)):
-                    if not os.path.exists(path_to_file+'/cluster_videos/'):
-                            os.mkdir(path_to_file+'/cluster_videos/')
-                        
-                    get_cluster_vid(cfg, path_to_file, file, n_cluster, videoType, flag, fps=fps, cluster_method=cluster_method, rename=None)
-                else:
-                    print("Video for cluster %d already exists, skipping..." %cluster)
 
     print("All videos have been created!")
     
