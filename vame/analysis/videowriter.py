#!/usr/bin/env python3
# -*- coding: utf-8 -*-
"""
Variational Animal Motion Embedding 1.0-alpha Toolbox
© K. Luxem & P. Bauer, Department of Cellular Neuroscience
Leibniz Institute for Neurobiology, Magdeburg, Germany

https://github.com/LINCellularNeuroscience/VAME
Licensed under GNU General Public License v3.0
"""

import os
from pathlib import Path
import numpy as np
import cv2 as cv
import tqdm
<<<<<<< HEAD
from vame.util.auxiliary import read_config
import glob
=======
import glob
from vame.util.auxiliary import read_config
>>>>>>> d955e975


def get_cluster_vid(cfg, path_to_file, file, n_cluster, cluster_method='kmeans', rename=None):
    print("Videos get created for "+file+" ...")
    if cluster_method == 'kmeans':
        labels = np.load(glob.glob(path_to_file+'/'+str(n_cluster)+'_km_label_'+'*.npy')[0])
    elif cluster_method == 'GMM':
        labels = np.load(glob.glob(path_to_file+'/'+str(n_cluster)+'_gmm_label_'+'*.npy')[0])
   # labels = np.load(path_to_file+'/'+str(n_cluster)+'_km_label_'+file+'.npy')
    if rename:
        if file.split('_')[-1].startswith('Dec'):
            vidpath = glob.glob(cfg['project_path']+'videos/'+file.split('Dec')[0]+'2020-12*.mp4')[0]
            capture = cv.VideoCapture(vidpath)
        elif file.split('_')[-1].startswith('Jan'):
            vidpath = glob.glob(path_to_file+'/'+str(n_cluster)+file.split('Jan')[0]+'2021-01*.mp4')[0]
            capture = cv.VideoCapture(vidpath)
    elif not rename:
        capture = cv.VideoCapture(cfg['project_path']+'videos/'+file+'.mp4')

    if capture.isOpened():
        width  = capture.get(cv.CAP_PROP_FRAME_WIDTH)
        height = capture.get(cv.CAP_PROP_FRAME_HEIGHT)
#        print('width, height:', width, height)

        fps = 25#capture.get(cv.CAP_PROP_FPS)
#        print('fps:', fps)

    cluster_start = cfg['time_window'] / 2
    for cluster in range(n_cluster):
        print('Cluster: %d' %(cluster))
        cluster_lbl = np.where(labels == cluster)
        cluster_lbl = cluster_lbl[0]
        
        if flag == "motif":
            output = os.path.join(path_to_file,"cluster_videos",file+'-motif_%d.avi' %cluster)
        if flag == "community":
            output = os.path.join(path_to_file,"community_videos",file+'-community_%d.avi' %cluster)
            
        video = cv.VideoWriter(output, cv.VideoWriter_fourcc('M','J','P','G'), fps, (int(width), int(height)))

        if len(cluster_lbl) < cfg['length_of_motif_video']:
            vid_length = len(cluster_lbl)
        else:
            vid_length = cfg['length_of_motif_video']

        for num in tqdm.tqdm(range(vid_length)):
            idx = cluster_lbl[num]
            capture.set(1,idx+cluster_start)
            ret, frame = capture.read()
            video.write(frame)

        video.release()
    capture.release()

<<<<<<< HEAD
    
=======

>>>>>>> d955e975
def motif_videos(config, model_name, cluster_method="kmeans", n_cluster=[30], rename=None):
    config_file = Path(config).resolve()
    cfg = read_config(config_file)
    model_name = cfg['model_name']
    n_cluster = cfg['n_cluster']
    flag = 'motif'
    
    files = []
    if cfg['all_data'] == 'No':
        all_flag = input("Do you want to write motif videos for your entire dataset? \n"
                     "If you only want to use a specific dataset type filename: \n"
                     "yes/no/filename ")
    else:
        all_flag = 'yes'

    if all_flag == 'yes' or all_flag == 'Yes':
        for file in cfg['video_sets']:
            files.append(file)

    elif all_flag == 'no' or all_flag == 'No':
        for file in cfg['video_sets']:
            use_file = input("Do you want to quantify " + file + "? yes/no: ")
            if use_file == 'yes':
                files.append(file)
            if use_file == 'no':
                continue
    else:
        files.append(all_flag)
        
    for cluster in n_cluster:
        print("Cluster size %d " %cluster)
        if rename:
            for file in files:
                suffix=file.split('_')[-1]
                file = file.replace(suffix, rename[suffix])

                path_to_file=cfg['project_path']+'results/'+file+'/'+model_name+'/'+cluster_method+'-'+str(cluster)
                
                if not os.path.exists(path_to_file+'/cluster_videos/'):
                        os.mkdir(path_to_file+'/cluster_videos/')
            
<<<<<<< HEAD
                get_cluster_vid(cfg, path_to_file, file, cluster, rename=rename)

    for cluster in n_cluster:
        print("Cluster size %d " %cluster)
        if rename:
            for file in files:
                suffix=file.split('_')[-1]
                file = file.replace(suffix, rename[suffix])

                path_to_file=cfg['project_path']+'results/'+file+'/'+model_name+'/'+cluster_method+'-'+str(cluster)
                
                if not os.path.exists(path_to_file+'/cluster_videos/'):
                        os.mkdir(path_to_file+'/cluster_videos/')
            
                get_cluster_vid(cfg, path_to_file, file, cluster, rename=rename)

        elif not rename:
            for file in files:
                path_to_file=cfg['project_path']+'results/'+file+'/'+model_name+'/'+cluster_method+'-'+str(cluster)
                
                if not os.path.exists(path_to_file+'/cluster_videos/'):
                        os.mkdir(path_to_file+'/cluster_videos/')

            get_cluster_vid(cfg, path_to_file, file, cluster, cluster_method=cluster_method)


=======
                get_cluster_vid(cfg, path_to_file, file, n_cluster, videoType, flag, cluster_method=cluster_method, rename=rename)

        elif not rename:
            for file in files:
                path_to_file=cfg['project_path']+'results/'+file+'/'+model_name+'/'+cluster_method+'-'+str(cluster)
                
                if not os.path.exists(path_to_file+'/cluster_videos/'):
                        os.mkdir(path_to_file+'/cluster_videos/')

            get_cluster_vid(cfg, path_to_file, file, n_cluster, videoType, flag, cluster_method=cluster_method)
    
>>>>>>> d955e975
    print("All videos have been created!")
    
    
def community_videos(config, videoType='.mp4'):
    config_file = Path(config).resolve()
    cfg = read_config(config_file)
    model_name = cfg['model_name']
    n_cluster = cfg['n_cluster']
    flag = 'community'
    
    files = []
    if cfg['all_data'] == 'No':
        all_flag = input("Do you want to write motif videos for your entire dataset? \n"
                     "If you only want to use a specific dataset type filename: \n"
                     "yes/no/filename ")
    else:
        all_flag = 'yes'

    if all_flag == 'yes' or all_flag == 'Yes':
        for file in cfg['video_sets']:
            files.append(file)

    elif all_flag == 'no' or all_flag == 'No':
        for file in cfg['video_sets']:
            use_file = input("Do you want to quantify " + file + "? yes/no: ")
            if use_file == 'yes':
                files.append(file)
            if use_file == 'no':
                continue
    else:
        files.append(all_flag)

    print("Cluster size is: %d " %n_cluster)
    for file in files:
        path_to_file=os.path.join(cfg['project_path'],"results",file,model_name,'kmeans-'+str(n_cluster),"")
        if not os.path.exists(os.path.join(path_to_file,"community_videos")):
            os.mkdir(os.path.join(path_to_file,"community_videos"))

        get_cluster_vid(cfg, path_to_file, file, n_cluster, videoType, flag)
    
    print("All videos have been created!")<|MERGE_RESOLUTION|>--- conflicted
+++ resolved
@@ -14,14 +14,8 @@
 import numpy as np
 import cv2 as cv
 import tqdm
-<<<<<<< HEAD
 from vame.util.auxiliary import read_config
 import glob
-=======
-import glob
-from vame.util.auxiliary import read_config
->>>>>>> d955e975
-
 
 def get_cluster_vid(cfg, path_to_file, file, n_cluster, cluster_method='kmeans', rename=None):
     print("Videos get created for "+file+" ...")
@@ -75,11 +69,7 @@
         video.release()
     capture.release()
 
-<<<<<<< HEAD
-    
-=======
 
->>>>>>> d955e975
 def motif_videos(config, model_name, cluster_method="kmeans", n_cluster=[30], rename=None):
     config_file = Path(config).resolve()
     cfg = read_config(config_file)
@@ -120,35 +110,7 @@
                 
                 if not os.path.exists(path_to_file+'/cluster_videos/'):
                         os.mkdir(path_to_file+'/cluster_videos/')
-            
-<<<<<<< HEAD
-                get_cluster_vid(cfg, path_to_file, file, cluster, rename=rename)
 
-    for cluster in n_cluster:
-        print("Cluster size %d " %cluster)
-        if rename:
-            for file in files:
-                suffix=file.split('_')[-1]
-                file = file.replace(suffix, rename[suffix])
-
-                path_to_file=cfg['project_path']+'results/'+file+'/'+model_name+'/'+cluster_method+'-'+str(cluster)
-                
-                if not os.path.exists(path_to_file+'/cluster_videos/'):
-                        os.mkdir(path_to_file+'/cluster_videos/')
-            
-                get_cluster_vid(cfg, path_to_file, file, cluster, rename=rename)
-
-        elif not rename:
-            for file in files:
-                path_to_file=cfg['project_path']+'results/'+file+'/'+model_name+'/'+cluster_method+'-'+str(cluster)
-                
-                if not os.path.exists(path_to_file+'/cluster_videos/'):
-                        os.mkdir(path_to_file+'/cluster_videos/')
-
-            get_cluster_vid(cfg, path_to_file, file, cluster, cluster_method=cluster_method)
-
-
-=======
                 get_cluster_vid(cfg, path_to_file, file, n_cluster, videoType, flag, cluster_method=cluster_method, rename=rename)
 
         elif not rename:
@@ -160,7 +122,6 @@
 
             get_cluster_vid(cfg, path_to_file, file, n_cluster, videoType, flag, cluster_method=cluster_method)
     
->>>>>>> d955e975
     print("All videos have been created!")
     
     
