--- conflicted
+++ resolved
@@ -13,10 +13,7 @@
 from pathlib import Path
 import numpy as np
 import cv2 as cv
-<<<<<<< HEAD
 import tqdm
-=======
->>>>>>> dc83ab81
 import glob
 from vame.util.auxiliary import read_config
 
@@ -37,11 +34,7 @@
             capture = cv.VideoCapture(vidpath)
     elif not rename:
         capture = cv.VideoCapture(cfg['project_path']+'videos/'+file+'.mp4')
-<<<<<<< HEAD
 
-=======
-    
->>>>>>> dc83ab81
     if capture.isOpened():
         width  = capture.get(cv.CAP_PROP_FRAME_WIDTH)
         height = capture.get(cv.CAP_PROP_FRAME_HEIGHT)
@@ -77,11 +70,7 @@
         video.release()
     capture.release()
 
-    
-<<<<<<< HEAD
-=======
-    
->>>>>>> dc83ab81
+
 def motif_videos(config, model_name, cluster_method="kmeans", n_cluster=[30], rename=None):
     config_file = Path(config).resolve()
     cfg = read_config(config_file)
@@ -123,9 +112,7 @@
                 if not os.path.exists(path_to_file+'/cluster_videos/'):
                         os.mkdir(path_to_file+'/cluster_videos/')
             
-                get_cluster_vid(cfg, path_to_file, file, cluster, rename=rename)
-<<<<<<< HEAD
-=======
+                get_cluster_vid(cfg, path_to_file, file, n_cluster, videoType, flag, cluster_method=cluster_method, rename=rename)
 
         elif not rename:
             for file in files:
@@ -134,20 +121,7 @@
                 if not os.path.exists(path_to_file+'/cluster_videos/'):
                         os.mkdir(path_to_file+'/cluster_videos/')
 
-            get_cluster_vid(cfg, path_to_file, file, cluster, cluster_method=cluster_method)
-
->>>>>>> dc83ab81
-
-        elif not rename:
-            for file in files:
-                path_to_file=cfg['project_path']+'results/'+file+'/'+model_name+'/'+cluster_method+'-'+str(cluster)
-                
-                if not os.path.exists(path_to_file+'/cluster_videos/'):
-                        os.mkdir(path_to_file+'/cluster_videos/')
-
-            get_cluster_vid(cfg, path_to_file, file, cluster, cluster_method=cluster_method)
-
-        get_cluster_vid(cfg, path_to_file, file, n_cluster, videoType, flag)
+            get_cluster_vid(cfg, path_to_file, file, n_cluster, videoType, flag, cluster_method=cluster_method)
     
     print("All videos have been created!")
     
