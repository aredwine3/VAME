--- conflicted
+++ resolved
@@ -330,14 +330,9 @@
         print('Scheduler step size: %d, Scheduler gamma: %.2f\n' %(scheduler_step_size, GAMMA))
         scheduler = StepLR(optimizer, step_size=STEP_SIZE, gamma=GAMMA, last_epoch=-1)
     else:
-<<<<<<< HEAD
         scheduler = StepLR(optimizer, step_size=scheduler_step_size, gamma=1, last_epoch=-1)
     
     print("Start training... ")
-
-=======
-        scheduler = StepLR(optimizer, step_size=STEP_SIZE, gamma=1, last_epoch=-1)
->>>>>>> d955e975
 
     for epoch in range(1,EPOCHS):
         print('Epoch: %d' %epoch + ', Epochs on convergence counter: %d' %convergence)
@@ -364,10 +359,6 @@
         weight_values.append(weight)
         mse_losses.append(mse_loss)
         fut_losses.append(fut_loss)
-<<<<<<< HEAD
-
-=======
->>>>>>> d955e975
         learn_rates.append(LEARNING_RATE)
         conv_counter.append(convergence)
         
@@ -390,18 +381,12 @@
             print("Saving model snapshot!\n")
             torch.save(model.state_dict(), os.path.join(cfg['project_path'],'model','best_model','snapshots',model_name+'_'+cfg['Project']+'_epoch_'+str(epoch)+'.pkl'))
 
-<<<<<<< HEAD
-
-=======
->>>>>>> d955e975
         if not optimizer_scheduler:
             if convergence == STEP_SIZE:
                 LEARNING_RATE = LEARNING_RATE*GAMMA
                 optimizer = torch.optim.Adam(model.parameters(), lr=LEARNING_RATE, amsgrad=True)
                 print("Decreasing Learning Rate To: " + str(LEARNING_RATE))
         
-<<<<<<< HEAD
-=======
         # save logged losses
         np.save(os.path.join(cfg['project_path'],'model','model_losses','train_losses_'+model_name), train_losses)
         np.save(os.path.join(cfg['project_path'],'model','model_losses','test_losses_'+model_name), test_losses)
@@ -412,11 +397,10 @@
         np.save(os.path.join(cfg['project_path'],'model','model_losses','mse_test_losses_'+model_name), current_loss)
         np.save(os.path.join(cfg['project_path'],'model','model_losses','fut_losses_'+model_name), fut_losses)
 
-        df = pd.DataFrame([train_losses, test_losses, kmeans_losses, kl_losses, weight_values, mse_losses, fut_losses]).T
-        df.columns=['Train_losses', 'Test_losses', 'Kmeans_losses', 'KL_losses', 'Weight_values', 'MSE_losses', 'Future_losses']
-        df.to_csv(cfg['project_path']+'/model/model_losses/'+model_name+'_LossesSummary.csv')        
+        df = pd.DataFrame([train_losses, test_losses, kmeans_losses, kl_losses, weight_values, mse_losses, fut_losses, learn_rates, conv_counter]).T
+        df.columns=['Train_losses', 'Test_losses', 'Kmeans_losses', 'KL_losses', 'Weight_values', 'MSE_losses', 'Future_losses', 'Learning_Rate', 'Convergence_counter']
+        df.to_csv(cfg['project_path']+'/model/model_losses/'+model_name+'_LossesSummary.csv')     
         print("\n")
->>>>>>> d955e975
 
         if convergence > cfg['model_convergence']:
             print('Finished training...')
@@ -430,36 +414,7 @@
                   'Use vame.pose_segmentation() to identify behavioral motifs in your dataset!')
             #return
             break
-        
-<<<<<<< HEAD
-        # save logged losses
-
-        df = pd.DataFrame([train_losses, test_losses, kmeans_losses, kl_losses, weight_values, mse_losses, fut_losses, learn_rates, conv_counter]).T
-        df.columns=['Train_losses', 'Test_losses', 'Kmeans_losses', 'KL_losses', 'Weight_values', 'MSE_losses', 'Future_losses', 'Learning_Rate', 'Convergence_counter']
-        df.to_csv(cfg['project_path']+'/model/model_losses/'+model_name+'_LossesSummary.csv')
-
-=======
->>>>>>> d955e975
-        # save logged losses
-        np.save(cfg['project_path']+'/model/model_losses/train_losses_'+model_name, train_losses)
-        np.save(cfg['project_path']+'/model/model_losses/test_losses_'+model_name, test_losses)
-        np.save(cfg['project_path']+'/model/model_losses/kmeans_losses_'+model_name, kmeans_losses)
-        np.save(cfg['project_path']+'/model/model_losses/kl_losses_'+model_name, kl_losses)
-        np.save(cfg['project_path']+'/model/model_losses/weight_values_'+model_name, weight_values)
-        np.save(cfg['project_path']+'/model/model_losses/mse_train_losses_'+model_name, mse_losses)
-        np.save(cfg['project_path']+'/model/model_losses/mse_test_losses_'+model_name, current_loss)
-        np.save(cfg['project_path']+'/model/model_losses/fut_losses_'+model_name, fut_losses)
-    
-        
-<<<<<<< HEAD
-        print("\n")
-=======
-        df = pd.DataFrame([train_losses, test_losses, kmeans_losses, kl_losses, weight_values, mse_losses, fut_losses, learn_rates, conv_counter]).T
-        df.columns=['Train_losses', 'Test_losses', 'Kmeans_losses', 'KL_losses', 'Weight_values', 'MSE_losses', 'Future_losses', 'Learning_Rate', 'Convergence_counter']
-        df.to_csv(cfg['project_path']+'/model/model_losses/'+model_name+'_LossesSummary.csv')
-
-
->>>>>>> d955e975
+
     if convergence < cfg['model_convergence']:
         print('Model seemed to have not reached convergence. You may want to check your model \n'
               'with vame.evaluate_model(). If your satisfied you can continue with \n'
