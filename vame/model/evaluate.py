--- conflicted
+++ resolved
@@ -119,13 +119,9 @@
         fig.savefig(os.path.join(filepath,"evaluate",'MSE-and-KL-Loss'+model_name+'_'+suffix+'.png'))
     plt.close('all')
 
-<<<<<<< HEAD
-    
-=======
+
 def eval_temporal(cfg, use_gpu, model_name, fixed):
->>>>>>> aa179439
-
-def eval_temporal(cfg, use_gpu, model_name, legacy, snapshot=None, suffix=None):#, 
+
     SEED = 19
     ZDIMS = cfg['zdims']
     FUTURE_DECODER = cfg['prediction_decoder']
@@ -181,13 +177,8 @@
         elif suffix:
             plot_loss(cfg, filepath, model_name, suffix=suffix)
     else:
-<<<<<<< HEAD
-        pass #note, loading of losses needs to be adapted for CPU use #TODO
-    
-=======
         plot_loss(cfg, filepath, model_name)
         # pass #note, loading of losses needs to be adapted for CPU use #TODO
->>>>>>> aa179439
 
 def evaluate_model(config, model_name, use_snapshots=False):#, suffix=None
     """
@@ -220,22 +211,17 @@
         torch.device("cpu")
         print("CUDA is not working, or a GPU is not found; using CPU!")
 
-<<<<<<< HEAD
     print("\n\nEvaluation of %s model. \n" %model_name)   
     if not use_snapshots:
-        eval_temporal(cfg, use_gpu, model_name, legacy=legacy)#suffix=suffix
+        eval_temporal(cfg, use_gpu, model_name, fixed)#suffix=suffix
     elif use_snapshots:
         snapshots=os.listdir(os.path.join(cfg['project_path'],'model','best_model','snapshots'))
         for snap in snapshots:
             fullpath = os.path.join(cfg['project_path'],"model","best_model","snapshots",snap)
             epoch=snap.split('_')[-1].strip('.pkl')
-            eval_temporal(cfg, use_gpu, model_name, snapshot=fullpath, legacy=legacy, suffix='snapshot'+str(epoch))
-            eval_temporal(cfg, use_gpu, model_name, legacy=legacy, suffix='bestModel')
-=======
-    print("\n\nEvaluation of %s model. \n" %model_name)
-    eval_temporal(cfg, use_gpu, model_name, fixed)
-
->>>>>>> aa179439
+            eval_temporal(cfg, use_gpu, model_name, fixed, snapshot=fullpath, suffix='snapshot'+str(epoch))
+            eval_temporal(cfg, use_gpu, model_name, fixed, suffix='bestModel')
+
     print("You can find the results of the evaluation in '/Your-VAME-Project-Apr30-2020/model/evaluate/' \n"
           "OPTIONS:\n"
           "- vame.pose_segmentation() to identify behavioral motifs.\n"
