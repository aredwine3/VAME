--- conflicted
+++ resolved
@@ -293,14 +293,8 @@
         print("Creating trainset from the vame.egocentrical_alignment() output ")
         traindata_aligned(cfg, files, cfg['test_fraction'], cfg['num_features'], cfg['savgol_filter'], check_parameter)
     else:
-<<<<<<< HEAD
-        traindata_legacy(cfg, files, cfg['test_fraction'], cfg['num_features'], cfg['savgol_filter'])
-    print("A training and test set has been created. Now everything is ready to train a variational autoencoder"
-          "via vame.train_model() ...")
-=======
         print("Creating trainset from the vame.csv_to_numpy() output ")
         traindata_fixed(cfg, files, cfg['test_fraction'], cfg['num_features'], cfg['savgol_filter'], check_parameter)
     
     if check_parameter == False:
-        print("A training and test set has been created. Next step: vame.train_model()")
->>>>>>> aa179439
+        print("A training and test set has been created. Next step: vame.train_model()")