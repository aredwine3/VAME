--- conflicted
+++ resolved
@@ -115,20 +115,12 @@
 
 
     for i, file in enumerate(files):
-<<<<<<< HEAD
         np.save(os.path.join(cfg['project_path'],"data", file, file+'-PE-seq-clean.npy'), X_med[:,pos[i]:pos[i+1]])
 
     print('Length of train data: %d' %len(z_train.T))
     print('Length of test data: %d' %len(z_test.T))
 
-=======
-        np.save(cfg['project_path']+'data/'+file+'/'+file+'-PE-seq-clean.npy', X_med[:,pos[i]:pos[i+1]])
-    
-    print('Length of train data: %d' %len(z_train.T))
-    print('Length of test data: %d' %len(z_test.T))
-    
-    
->>>>>>> dc83ab81
+
 def create_trainset(config):
     config_file = Path(config).resolve()
     cfg = read_config(config_file)
