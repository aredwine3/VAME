--- conflicted
+++ resolved
@@ -138,7 +138,6 @@
     cfg_file['mse_prediction_reduction']='sum'
     cfg_file['kmeans_loss']=cfg_file['zdims']
     cfg_file['kmeans_lambda']=0.1
-<<<<<<< HEAD
     cfg_file['scheduler']=1
     cfg_file['length_of_motif_video'] = 1000
     cfg_file['noise'] = False
@@ -159,11 +158,7 @@
     cfg_file['softplus'] = False
     cfg_file['pose_confidence'] = 0.99
 
-=======
-    cfg_file['scheduler']=0
-    cfg_file['lenght_of_motif_video'] = 1000
-    
->>>>>>> dc83ab81
+
     projconfigfile=os.path.join(str(project_path),'config.yaml')
     # Write dictionary to yaml  config file
     auxiliary.write_config(projconfigfile,cfg_file)
